--- conflicted
+++ resolved
@@ -1,15 +1,37 @@
 # IoT Telemetry - gRPC Data Manager
 
-<<<<<<< HEAD
+This project implements a **gRPC service for managing IoT vehicle telemetry data** with a REST API Gateway. The system consists of a Python gRPC backend service and a .NET Core REST API gateway.
+
+## 🏗️ System Architecture
+
+```
+┌─────────────────┐    HTTP/REST     ┌─────────────────┐    gRPC      ┌─────────────────┐
+│   REST Client   │ ───────────────► │  .NET Gateway   │ ───────────► │ Python gRPC     │
+│  (Browser/API)  │                  │  (Port 5000)    │              │ (Port 50051)    │
+└─────────────────┘                  └─────────────────┘              └─────────────────┘
+                                              │                                │
+                                              │                                │
+                                              ▼                                ▼
+                                     ┌─────────────────┐              ┌─────────────────┐
+                                     │   Swagger UI    │              │   PostgreSQL    │
+                                     │  Documentation  │              │   Database      │
+                                     └─────────────────┘              └─────────────────┘
+```
+
+### Components:
+
+**🔵 .NET Gateway** - REST API frontend that:
+- Exposes HTTP/REST endpoints on port `5000`
+- Converts REST calls to gRPC calls
+- Provides Swagger documentation
+- Handles data validation and error responses
+
+**🟡 gRPC Data Manager** - Python service that:
 This project implements a **gRPC service for managing IoT vehicle telemetry data** with a REST API Gateway and CSV data streaming capabilities. The system consists of a Python gRPC backend service, a .NET Core REST API gateway, and a Python sensor data generator.
-=======
-This project implements a **gRPC service for managing IoT vehicle telemetry data** with a REST API Gateway. The system consists of a Python gRPC backend service and a .NET Core REST API gateway.
->>>>>>> 24b10225
 
 ## 🏗️ System Architecture
 
 ```
-<<<<<<< HEAD
 ┌─────────────────┐    CSV Stream    ┌─────────────────┐    HTTP/REST     ┌─────────────────┐    gRPC      ┌─────────────────┐
 │  Sensor Data    │ ───────────────► │  Sensor Gen     │ ───────────────► │  .NET Gateway   │ ───────────► │ Python gRPC     │
 │   Generator     │                  │  (Python)       │                  │  (Port 5000)    │              │ (Port 50051)    │
@@ -21,32 +43,16 @@
                                      │   CSV Data      │              │   Swagger UI    │              │   PostgreSQL    │
                                      │ (F1 Telemetry)  │              │  Documentation  │              │   Database      │
                                      └─────────────────┘              └─────────────────┘              └─────────────────┘
-=======
-┌─────────────────┐    HTTP/REST     ┌─────────────────┐    gRPC      ┌─────────────────┐
-│   REST Client   │ ───────────────► │  .NET Gateway   │ ───────────► │ Python gRPC     │
-│  (Browser/API)  │                  │  (Port 5000)    │              │ (Port 50051)    │
-└─────────────────┘                  └─────────────────┘              └─────────────────┘
-                                              │                                │
-                                              │                                │
-                                              ▼                                ▼
-                                     ┌─────────────────┐              ┌─────────────────┐
-                                     │   Swagger UI    │              │   PostgreSQL    │
-                                     │  Documentation  │              │   Database      │
-                                     └─────────────────┘              └─────────────────┘
->>>>>>> 24b10225
 ```
 
 ### Components:
 
-<<<<<<< HEAD
 **🟢 Sensor Generator** - CSV data streamer that:
 - Reads F1 telemetry data from CSV files
 - Converts data to REST API format
 - Streams data with configurable rate limiting
 - Provides progress tracking and error handling
 
-=======
->>>>>>> 24b10225
 **🔵 .NET Gateway** - REST API frontend that:
 - Exposes HTTP/REST endpoints on port `5000`
 - Converts REST calls to gRPC calls
@@ -59,7 +65,28 @@
 - Implements all CRUD operations
 - Enables aggregations (MIN/MAX/AVG/SUM)
 
-<<<<<<< HEAD
+## 📋 API Documentation
+
+### 🌐 REST API Endpoints (.NET Gateway)
+
+| Method | Endpoint | Description | Query Parameters |
+|--------|----------|-------------|------------------|
+| `GET` | `/api/telemetry` | List telemetries with pagination | `driver`, `lap`, `page`, `pageSize` |
+| `GET` | `/api/telemetry/{id}` | Get single telemetry by ID | - |
+| `POST` | `/api/telemetry` | Create new telemetry | - |
+| `PUT` | `/api/telemetry/{id}` | Update existing telemetry | - |
+| `DELETE` | `/api/telemetry/{id}` | Delete telemetry | - |
+| `GET` | `/api/telemetry/aggregate` | Aggregate calculations | `field`, `type`, `driver`, `lap`, `from`, `to` |
+
+**📖 OpenAPI Documentation**: 
+- Swagger UI available at `http://localhost:5000`
+- OpenAPI 3.0 specification with detailed schemas
+- Interactive API testing interface
+- Request/response examples and validation rules
+
+### 🔧 gRPC Services (Python)
+
+**📋 Protobuf Definition**: [`telemetry.proto`](telemetry.proto)
 ## 📊 Data Flow
 
 1. **CSV Input**: F1 telemetry data with columns: `driver,timestamp,LapNumber,X,Y,Speed,Throttle,Brake,nGear,RPM,DRS`
@@ -131,29 +158,6 @@
 
 ### 🔧 gRPC Services (Python)
 
-=======
-## 📋 API Documentation
-
-### 🌐 REST API Endpoints (.NET Gateway)
-
-| Method | Endpoint | Description | Query Parameters |
-|--------|----------|-------------|------------------|
-| `GET` | `/api/telemetry` | List telemetries with pagination | `driver`, `lap`, `page`, `pageSize` |
-| `GET` | `/api/telemetry/{id}` | Get single telemetry by ID | - |
-| `POST` | `/api/telemetry` | Create new telemetry | - |
-| `PUT` | `/api/telemetry/{id}` | Update existing telemetry | - |
-| `DELETE` | `/api/telemetry/{id}` | Delete telemetry | - |
-| `GET` | `/api/telemetry/aggregate` | Aggregate calculations | `field`, `type`, `driver`, `lap`, `from`, `to` |
-
-**📖 OpenAPI Documentation**: 
-- Swagger UI available at `http://localhost:5000`
-- OpenAPI 3.0 specification with detailed schemas
-- Interactive API testing interface
-- Request/response examples and validation rules
-
-### 🔧 gRPC Services (Python)
-
->>>>>>> 24b10225
 **📋 Protobuf Definition**: [`telemetry.proto`](telemetry.proto)
 
 | Method | Description | Input | Output |
@@ -165,7 +169,9 @@
 | `ListTelemetry` | Lists measurements with pagination | `ListTelemetryRequest` | `ListTelemetryResponse` |
 | `Aggregate` | Calculations (MIN/MAX/AVG/SUM) | `AggregateRequest` | `AggregateResponse` |
 
-<<<<<<< HEAD
+## 🚀 Docker Deployment
+
+### Option A: Docker Compose (Recommended)
 ## 📊 Sensor Generator Usage
 
 ### CSV Data Format
@@ -177,9 +183,34 @@
 Max Verstappen,2024-08-17T14:30:01Z,1,10.5,5.2,75.8,45.1,false,3,4500,true
 ```
 
+Start all services with a single command:
 ### Streaming Options
 
 ```bash
+# Clone the repository
+git clone https://github.com/yourusername/iot-telemetry-grpc.git
+cd iot-telemetry-grpc
+
+# Start complete system
+docker-compose up -d
+
+# View logs
+docker-compose logs -f
+
+# Stop services
+docker-compose down
+```
+
+**Services will be available at:**
+- 🌐 **REST API + Swagger**: `http://localhost:5000`
+- 🔧 **gRPC Service**: `localhost:50051`
+- 🗄️ **PostgreSQL**: `localhost:5432`
+
+### Option B: Individual Docker Containers
+
+Start each service individually using Docker run commands:
+
+#### 1. Create Docker Network
 # Basic streaming
 python send_stream.py --path data/f1_telemetry_wide.csv
 
@@ -227,6 +258,11 @@
 ### Start Services
 
 ```bash
+# Create shared bridge network
+docker network create iot-network
+```
+
+#### 2. Start PostgreSQL Database
 # Complete system
 docker-compose up -d --build
 
@@ -243,6 +279,19 @@
 ### Monitor and Control
 
 ```bash
+docker run -d \
+  --name iot-postgres \
+  --network iot-network \
+  -e POSTGRES_USER=postgres \
+  -e POSTGRES_PASSWORD=postgres \
+  -e POSTGRES_DB=telemetry \
+  -p 5432:5432 \
+  -v iot-pgdata:/var/lib/postgresql/data \
+  postgres:15
+```
+
+#### 3. Build and Start Python gRPC Service
+
 # View logs
 docker-compose logs -f sensorgen    # Streaming progress
 docker-compose logs -f gateway      # API requests
@@ -266,6 +315,21 @@
 ### 1. Check Data Streaming
 
 ```bash
+# Build datamanager image
+docker build -t iot-datamanager ./datamanager-py
+
+# Run datamanager container
+docker run -d \
+  --name iot-datamanager \
+  --network iot-network \
+  -e POSTGRES_HOST=iot-postgres \
+  -e POSTGRES_DB=telemetry \
+  -e POSTGRES_USER=postgres \
+  -e POSTGRES_PASSWORD=postgres \
+  -e GRPC_HOST=0.0.0.0 \
+  -e GRPC_PORT=50051 \
+  -p 50051:50051 \
+  iot-datamanager
 # Monitor streaming progress
 docker-compose logs -f sensorgen
 
@@ -273,9 +337,25 @@
 # Progress: 100 sent, 0 errors, 50.0 records/sec
 ```
 
+#### 4. Build and Start .NET Gateway
 ### 2. Verify Data in API
 
 ```bash
+# Build gateway image (from project root)
+docker build -t iot-gateway -f ./gateway-dotnet/Dockerfile .
+
+# Run gateway container
+docker run -d \
+  --name iot-gateway \
+  --network iot-network \
+  -e ASPNETCORE_URLS=http://0.0.0.0:8080 \
+  -e ASPNETCORE_ENVIRONMENT=Development \
+  -e Grpc__TelemetryServiceUrl=http://iot-datamanager:50051 \
+  -p 5000:8080 \
+  iot-gateway
+```
+
+#### 5. Manage Individual Containers
 # List telemetries
 curl "http://localhost:5000/api/telemetry?page=1&pageSize=10"
 
@@ -293,6 +373,241 @@
 ### 4. Direct Database Access
 
 ```bash
+# View logs
+docker logs iot-gateway
+docker logs iot-datamanager
+docker logs iot-postgres
+
+# Stop services
+docker stop iot-gateway iot-datamanager iot-postgres
+
+# Remove containers
+docker rm iot-gateway iot-datamanager iot-postgres
+
+# Remove network and volume
+docker network rm iot-network
+docker volume rm iot-pgdata
+```
+
+## 📊 Data Models & Validation
+
+### Telemetry Record Schema
+```json
+{
+  "id": 1,
+  "driver": "Lewis Hamilton",
+  "timestampUtc": "2024-08-17T14:30:00Z",
+  "lapNumber": 15,
+  "x": 1250.5,
+  "y": 800.2,
+  "speed": 285.7,
+  "throttle": 98.5,
+  "brake": false,
+  "nGear": 7,
+  "rpm": 8500,
+  "drs": true
+}
+```
+
+### Input Validation Rules
+- **Driver**: Required, max 100 characters
+- **Speed**: 0-400 km/h
+- **Throttle**: 0-100%
+- **LapNumber**: 1-100
+- **NGear**: -1 to 8 (including reverse)
+- **RPM**: 0-20,000
+- **TimestampUtc**: Required ISO 8601 format
+
+### Aggregation Parameters
+- **Fields**: `SPEED`, `RPM`, `THROTTLE`, `X`, `Y`
+- **Types**: `MIN`, `MAX`, `AVG`, `SUM`
+- **Filters**: Driver name, lap number, time range
+
+## 🔍 API Testing Examples
+
+### REST API Examples
+
+```bash
+# List telemetries with filtering
+curl "http://localhost:5000/api/telemetry?driver=Hamilton&lap=15&page=1&pageSize=10"
+
+# Get specific telemetry
+curl "http://localhost:5000/api/telemetry/1"
+
+# Create new telemetry
+curl -X POST "http://localhost:5000/api/telemetry" \
+  -H "Content-Type: application/json" \
+  -d '{
+    "driver": "Max Verstappen",
+    "timestampUtc": "2024-08-17T14:30:00Z",
+    "lapNumber": 1,
+    "x": 0,
+    "y": 0,
+    "speed": 50,
+    "throttle": 30,
+    "brake": false,
+    "nGear": 2,
+    "rpm": 3000,
+    "drs": false
+  }'
+
+# Update telemetry
+curl -X PUT "http://localhost:5000/api/telemetry/1" \
+  -H "Content-Type: application/json" \
+  -d '{
+    "driver": "Lewis Hamilton",
+    "timestampUtc": "2024-08-17T14:31:00Z",
+    "lapNumber": 1,
+    "x": 100,
+    "y": 50,
+    "speed": 120,
+    "throttle": 75,
+    "brake": false,
+    "nGear": 4,
+    "rpm": 6000,
+    "drs": true
+  }'
+
+# Delete telemetry
+curl -X DELETE "http://localhost:5000/api/telemetry/1"
+
+# Aggregate maximum speed for Hamilton
+curl "http://localhost:5000/api/telemetry/aggregate?field=SPEED&type=MAX&driver=Lewis%20Hamilton"
+```
+
+### Direct gRPC Testing (Python)
+
+```python
+import grpc
+from gen.telemetry_pb2_grpc import TelemetryServiceStub
+from gen.telemetry_pb2 import CreateTelemetryRequest, Telemetry
+from google.protobuf.timestamp_pb2 import Timestamp
+from datetime import datetime
+
+# Connect to gRPC server
+channel = grpc.insecure_channel('localhost:50051')
+stub = TelemetryServiceStub(channel)
+
+# Create timestamp
+timestamp = Timestamp()
+timestamp.FromDatetime(datetime.utcnow())
+
+# Create telemetry
+request = CreateTelemetryRequest(
+    telemetry=Telemetry(
+        driver="Lewis Hamilton",
+        timestamp=timestamp,
+        lap_number=1,
+        x=0.0,
+        y=0.0,
+        speed=280.5,
+        throttle=95.2,
+        brake=False,
+        n_gear=7,
+        rpm=8500,
+        drs=True
+    )
+)
+
+response = stub.CreateTelemetry(request)
+print(f"Created telemetry ID: {response.telemetry.id}")
+```
+
+## 📁 Repository Structure
+
+```
+iot-telemetry-grpc/
+├── 📄 README.md                    # This documentation
+├── 📄 telemetry.proto              # Protobuf service definition
+├── 📄 docker-compose.yml           # Docker Compose configuration
+├── 📄 .gitignore                   # Git ignore rules
+├── 📄 .env.example                 # Environment template
+│
+├── 📂 datamanager-py/              # Python gRPC Service
+│   ├── 📄 app.py                   # Main gRPC server
+│   ├── 📄 requirements.txt         # Python dependencies
+│   ├── 📄 Dockerfile               # Docker configuration
+│   ├── 📄 .env                     # Environment variables
+│   ├── 📄 generate_grpc.py         # gRPC stub generator
+│   └── 📂 gen/                     # Generated Protobuf files
+│       ├── telemetry_pb2.py
+│       └── telemetry_pb2_grpc.py
+│
+└── 📂 gateway-dotnet/              # .NET REST API Gateway
+    ├── 📄 Program.cs               # Main application entry
+    ├── 📄 gateway-dotnet.csproj    # Project configuration
+    ├── 📄 appsettings.json         # Application settings
+    ├── 📄 Dockerfile               # Docker configuration
+    └── 📂 Controllers/
+        └── TelemetryController.cs  # REST API endpoints
+```
+
+## 🔧 Development Setup
+
+### Prerequisites
+- Docker & Docker Compose
+- .NET 8.0 SDK (for local development)
+- Python 3.12+ (for local development)
+- Git
+
+### Local Development
+
+```bash
+# Clone repository
+git clone https://github.com/yourusername/iot-telemetry-grpc.git
+cd iot-telemetry-grpc
+
+# Start database only
+docker-compose up postgres -d
+
+# Setup Python service
+cd datamanager-py
+python -m venv .venv
+.venv\Scripts\activate  # Windows
+source .venv/bin/activate  # Linux/Mac
+pip install -r requirements.txt
+python generate_grpc.py
+python app.py
+
+# Setup .NET gateway (in new terminal)
+cd gateway-dotnet
+dotnet restore
+dotnet run
+```
+
+## 📦 Dependencies
+
+### Python gRPC Service
+```txt
+psycopg[binary]>=3.1,<4.0    # PostgreSQL driver
+grpcio>=1.60.0,<2.0.0         # gRPC runtime  
+grpcio-tools>=1.60.0,<2.0.0   # Protocol Buffers compiler
+protobuf>=4.25.0,<5.0.0       # Protocol Buffers library
+python-dotenv>=1.0.0,<2.0.0   # Environment loader
+```
+
+### .NET REST Gateway
+```xml
+<PackageReference Include="Grpc.Net.Client" Version="2.62.0" />
+<PackageReference Include="Grpc.Net.ClientFactory" Version="2.62.0" />
+<PackageReference Include="Google.Protobuf" Version="3.26.1" />
+<PackageReference Include="Grpc.Tools" Version="2.62.0" />
+<PackageReference Include="Swashbuckle.AspNetCore" Version="6.4.0" />
+```
+
+## 🎯 Production Considerations
+
+- **Security**: Implement authentication and authorization
+- **Monitoring**: Add health checks, metrics, and logging
+- **Scaling**: Configure horizontal scaling for gateway instances  
+- **Database**: Implement connection pooling and read replicas
+- **API Versioning**: Establish versioning strategy for REST endpoints
+- **Rate Limiting**: Add rate limiting for public endpoints
+- **SSL/TLS**: Enable HTTPS for production deployments
+
+---
+
+**🚀 Quick Start**: `docker-compose up -d` → Open `http://localhost:5000` for Swagger UI
 # Connect to PostgreSQL
 docker exec -it iot-postgres-1 psql -U postgres -d telemetry
 
@@ -390,332 +705,4 @@
 1. Create `data/f1_telemetry_wide.csv` with your F1 telemetry data
 2. Run `docker-compose up -d --build` 
 3. Monitor with `docker-compose logs -f sensorgen`
-4. View results at `http://localhost:5000`
-=======
-## 🚀 Docker Deployment
-
-### Option A: Docker Compose (Recommended)
-
-Start all services with a single command:
-
-```bash
-# Clone the repository
-git clone https://github.com/yourusername/iot-telemetry-grpc.git
-cd iot-telemetry-grpc
-
-# Start complete system
-docker-compose up -d
-
-# View logs
-docker-compose logs -f
-
-# Stop services
-docker-compose down
-```
-
-**Services will be available at:**
-- 🌐 **REST API + Swagger**: `http://localhost:5000`
-- 🔧 **gRPC Service**: `localhost:50051`
-- 🗄️ **PostgreSQL**: `localhost:5432`
-
-### Option B: Individual Docker Containers
-
-Start each service individually using Docker run commands:
-
-#### 1. Create Docker Network
-
-```bash
-# Create shared bridge network
-docker network create iot-network
-```
-
-#### 2. Start PostgreSQL Database
-
-```bash
-docker run -d \
-  --name iot-postgres \
-  --network iot-network \
-  -e POSTGRES_USER=postgres \
-  -e POSTGRES_PASSWORD=postgres \
-  -e POSTGRES_DB=telemetry \
-  -p 5432:5432 \
-  -v iot-pgdata:/var/lib/postgresql/data \
-  postgres:15
-```
-
-#### 3. Build and Start Python gRPC Service
-
-```bash
-# Build datamanager image
-docker build -t iot-datamanager ./datamanager-py
-
-# Run datamanager container
-docker run -d \
-  --name iot-datamanager \
-  --network iot-network \
-  -e POSTGRES_HOST=iot-postgres \
-  -e POSTGRES_DB=telemetry \
-  -e POSTGRES_USER=postgres \
-  -e POSTGRES_PASSWORD=postgres \
-  -e GRPC_HOST=0.0.0.0 \
-  -e GRPC_PORT=50051 \
-  -p 50051:50051 \
-  iot-datamanager
-```
-
-#### 4. Build and Start .NET Gateway
-
-```bash
-# Build gateway image (from project root)
-docker build -t iot-gateway -f ./gateway-dotnet/Dockerfile .
-
-# Run gateway container
-docker run -d \
-  --name iot-gateway \
-  --network iot-network \
-  -e ASPNETCORE_URLS=http://0.0.0.0:8080 \
-  -e ASPNETCORE_ENVIRONMENT=Development \
-  -e Grpc__TelemetryServiceUrl=http://iot-datamanager:50051 \
-  -p 5000:8080 \
-  iot-gateway
-```
-
-#### 5. Manage Individual Containers
-
-```bash
-# View logs
-docker logs iot-gateway
-docker logs iot-datamanager
-docker logs iot-postgres
-
-# Stop services
-docker stop iot-gateway iot-datamanager iot-postgres
-
-# Remove containers
-docker rm iot-gateway iot-datamanager iot-postgres
-
-# Remove network and volume
-docker network rm iot-network
-docker volume rm iot-pgdata
-```
-
-## 📊 Data Models & Validation
-
-### Telemetry Record Schema
-```json
-{
-  "id": 1,
-  "driver": "Lewis Hamilton",
-  "timestampUtc": "2024-08-17T14:30:00Z",
-  "lapNumber": 15,
-  "x": 1250.5,
-  "y": 800.2,
-  "speed": 285.7,
-  "throttle": 98.5,
-  "brake": false,
-  "nGear": 7,
-  "rpm": 8500,
-  "drs": true
-}
-```
-
-### Input Validation Rules
-- **Driver**: Required, max 100 characters
-- **Speed**: 0-400 km/h
-- **Throttle**: 0-100%
-- **LapNumber**: 1-100
-- **NGear**: -1 to 8 (including reverse)
-- **RPM**: 0-20,000
-- **TimestampUtc**: Required ISO 8601 format
-
-### Aggregation Parameters
-- **Fields**: `SPEED`, `RPM`, `THROTTLE`, `X`, `Y`
-- **Types**: `MIN`, `MAX`, `AVG`, `SUM`
-- **Filters**: Driver name, lap number, time range
-
-## 🔍 API Testing Examples
-
-### REST API Examples
-
-```bash
-# List telemetries with filtering
-curl "http://localhost:5000/api/telemetry?driver=Hamilton&lap=15&page=1&pageSize=10"
-
-# Get specific telemetry
-curl "http://localhost:5000/api/telemetry/1"
-
-# Create new telemetry
-curl -X POST "http://localhost:5000/api/telemetry" \
-  -H "Content-Type: application/json" \
-  -d '{
-    "driver": "Max Verstappen",
-    "timestampUtc": "2024-08-17T14:30:00Z",
-    "lapNumber": 1,
-    "x": 0,
-    "y": 0,
-    "speed": 50,
-    "throttle": 30,
-    "brake": false,
-    "nGear": 2,
-    "rpm": 3000,
-    "drs": false
-  }'
-
-# Update telemetry
-curl -X PUT "http://localhost:5000/api/telemetry/1" \
-  -H "Content-Type: application/json" \
-  -d '{
-    "driver": "Lewis Hamilton",
-    "timestampUtc": "2024-08-17T14:31:00Z",
-    "lapNumber": 1,
-    "x": 100,
-    "y": 50,
-    "speed": 120,
-    "throttle": 75,
-    "brake": false,
-    "nGear": 4,
-    "rpm": 6000,
-    "drs": true
-  }'
-
-# Delete telemetry
-curl -X DELETE "http://localhost:5000/api/telemetry/1"
-
-# Aggregate maximum speed for Hamilton
-curl "http://localhost:5000/api/telemetry/aggregate?field=SPEED&type=MAX&driver=Lewis%20Hamilton"
-```
-
-### Direct gRPC Testing (Python)
-
-```python
-import grpc
-from gen.telemetry_pb2_grpc import TelemetryServiceStub
-from gen.telemetry_pb2 import CreateTelemetryRequest, Telemetry
-from google.protobuf.timestamp_pb2 import Timestamp
-from datetime import datetime
-
-# Connect to gRPC server
-channel = grpc.insecure_channel('localhost:50051')
-stub = TelemetryServiceStub(channel)
-
-# Create timestamp
-timestamp = Timestamp()
-timestamp.FromDatetime(datetime.utcnow())
-
-# Create telemetry
-request = CreateTelemetryRequest(
-    telemetry=Telemetry(
-        driver="Lewis Hamilton",
-        timestamp=timestamp,
-        lap_number=1,
-        x=0.0,
-        y=0.0,
-        speed=280.5,
-        throttle=95.2,
-        brake=False,
-        n_gear=7,
-        rpm=8500,
-        drs=True
-    )
-)
-
-response = stub.CreateTelemetry(request)
-print(f"Created telemetry ID: {response.telemetry.id}")
-```
-
-## 📁 Repository Structure
-
-```
-iot-telemetry-grpc/
-├── 📄 README.md                    # This documentation
-├── 📄 telemetry.proto              # Protobuf service definition
-├── 📄 docker-compose.yml           # Docker Compose configuration
-├── 📄 .gitignore                   # Git ignore rules
-├── 📄 .env.example                 # Environment template
-│
-├── 📂 datamanager-py/              # Python gRPC Service
-│   ├── 📄 app.py                   # Main gRPC server
-│   ├── 📄 requirements.txt         # Python dependencies
-│   ├── 📄 Dockerfile               # Docker configuration
-│   ├── 📄 .env                     # Environment variables
-│   ├── 📄 generate_grpc.py         # gRPC stub generator
-│   └── 📂 gen/                     # Generated Protobuf files
-│       ├── telemetry_pb2.py
-│       └── telemetry_pb2_grpc.py
-│
-└── 📂 gateway-dotnet/              # .NET REST API Gateway
-    ├── 📄 Program.cs               # Main application entry
-    ├── 📄 gateway-dotnet.csproj    # Project configuration
-    ├── 📄 appsettings.json         # Application settings
-    ├── 📄 Dockerfile               # Docker configuration
-    └── 📂 Controllers/
-        └── TelemetryController.cs  # REST API endpoints
-```
-
-## 🔧 Development Setup
-
-### Prerequisites
-- Docker & Docker Compose
-- .NET 8.0 SDK (for local development)
-- Python 3.12+ (for local development)
-- Git
-
-### Local Development
-
-```bash
-# Clone repository
-git clone https://github.com/yourusername/iot-telemetry-grpc.git
-cd iot-telemetry-grpc
-
-# Start database only
-docker-compose up postgres -d
-
-# Setup Python service
-cd datamanager-py
-python -m venv .venv
-.venv\Scripts\activate  # Windows
-source .venv/bin/activate  # Linux/Mac
-pip install -r requirements.txt
-python generate_grpc.py
-python app.py
-
-# Setup .NET gateway (in new terminal)
-cd gateway-dotnet
-dotnet restore
-dotnet run
-```
-
-## 📦 Dependencies
-
-### Python gRPC Service
-```txt
-psycopg[binary]>=3.1,<4.0    # PostgreSQL driver
-grpcio>=1.60.0,<2.0.0         # gRPC runtime  
-grpcio-tools>=1.60.0,<2.0.0   # Protocol Buffers compiler
-protobuf>=4.25.0,<5.0.0       # Protocol Buffers library
-python-dotenv>=1.0.0,<2.0.0   # Environment loader
-```
-
-### .NET REST Gateway
-```xml
-<PackageReference Include="Grpc.Net.Client" Version="2.62.0" />
-<PackageReference Include="Grpc.Net.ClientFactory" Version="2.62.0" />
-<PackageReference Include="Google.Protobuf" Version="3.26.1" />
-<PackageReference Include="Grpc.Tools" Version="2.62.0" />
-<PackageReference Include="Swashbuckle.AspNetCore" Version="6.4.0" />
-```
-
-## 🎯 Production Considerations
-
-- **Security**: Implement authentication and authorization
-- **Monitoring**: Add health checks, metrics, and logging
-- **Scaling**: Configure horizontal scaling for gateway instances  
-- **Database**: Implement connection pooling and read replicas
-- **API Versioning**: Establish versioning strategy for REST endpoints
-- **Rate Limiting**: Add rate limiting for public endpoints
-- **SSL/TLS**: Enable HTTPS for production deployments
-
----
-
-**🚀 Quick Start**: `docker-compose up -d` → Open `http://localhost:5000` for Swagger UI
->>>>>>> 24b10225
+4. View results at `http://localhost:5000`